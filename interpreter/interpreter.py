"""
Right off the bat, to any contributors (a message from Killian):

First of all, THANK YOU. Open Interpreter is ALIVE, ALL OVER THE WORLD because of YOU.

While this project is rapidly growing, I've decided it's best for us to allow some technical debt.

The code here has duplication. It has imports in weird places. It has been spaghettified to add features more quickly.

In my opinion **this is critical** to keep up with the pace of demand for this project.

At the same time, I plan on pushing a significant re-factor of `interpreter.py` and `code_interpreter.py` ~ September 11th.

After the re-factor, Open Interpreter's source code will be much simpler, and much more fun to dive into.

Especially if you have ideas and **EXCITEMENT** about the future of this project, chat with me on discord: https://discord.gg/6p3fD6rBVm

- killian
"""

from .cli import cli
from .utils import merge_deltas, parse_partial_json
from .message_block import MessageBlock
from .code_block import CodeBlock
from .code_interpreter import CodeInterpreter
from .get_hf_llm import get_hf_llm


import os
import time
import traceback
import json
import platform
import openai
import litellm

import getpass
import requests
import readline
import tokentrim as tt
from rich import print
from rich.markdown import Markdown
from rich.rule import Rule

# Function schema for gpt-4
function_schema = {
  "name": "run_code",
  "description":
  "Executes code on the user's machine and returns the output",
  "parameters": {
    "type": "object",
    "properties": {
      "language": {
        "type": "string",
        "description":
        "The programming language",
        "enum": ["python", "shell", "applescript", "javascript", "html"]
      },
      "code": {
        "type": "string",
        "description": "The code to execute"
      }
    },
    "required": ["language", "code"]
  },
}

# Message for when users don't have an OpenAI API key.
missing_api_key_message = """> OpenAI API key not found

To use `GPT-4` (recommended) please provide an OpenAI API key.

To use `Code-Llama` (free but less capable) press `enter`.
"""

# Message for when users don't have an OpenAI API key.
missing_azure_info_message = """> Azure OpenAI Service API info not found

To use `GPT-4` (recommended) please provide an Azure OpenAI API key, a API base, a deployment name and a API version.

To use `Code-Llama` (free but less capable) press `enter`.
"""

confirm_mode_message = """
**Open Interpreter** will require approval before running code. Use `interpreter -y` to bypass this.

Press `CTRL-C` to exit.
"""


class Interpreter:

  def __init__(self):
    self.messages = []
    self.temperature = 0.001
    self.api_key = None
    self.auto_run = False
    self.local = False
    self.model = "gpt-4"
    self.debug_mode = False
    self.api_base = None # Will set it to whatever OpenAI wants
    # Azure OpenAI
    self.use_azure = False
    self.azure_api_base = None
    self.azure_api_version = None
    self.azure_deployment_name = None
    self.azure_api_type = "azure"

    # Get default system message
    here = os.path.abspath(os.path.dirname(__file__))
    with open(os.path.join(here, 'system_message.txt'), 'r') as f:
      self.system_message = f.read().strip()

    # Store Code Interpreter instances for each language
    self.code_interpreters = {}

    # No active block to start
    # (blocks are visual representation of messages on the terminal)
    self.active_block = None

    # Note: While Open Interpreter can use Llama, we will prioritize gpt-4.
    # gpt-4 is faster, smarter, can call functions, and is all-around easier to use.
    # This makes gpt-4 better aligned with Open Interpreters priority to be easy to use.
    self.llama_instance = None

  def cli(self):
    # The cli takes the current instance of Interpreter,
    # modifies it according to command line flags, then runs chat.
    cli(self)

  def get_info_for_system_message(self):
    """
    Gets relevent information for the system message.
    """

    info = ""

    # Add user info
    username = getpass.getuser()
    current_working_directory = os.getcwd()
    operating_system = platform.system()
    
    info += f"[User Info]\nName: {username}\nCWD: {current_working_directory}\nOS: {operating_system}"

    if not self.local:

      # Open Procedures is an open-source database of tiny, structured coding tutorials.
      # We can query it semantically and append relevant tutorials/procedures to our system message:

      # Use the last two messages' content or function call to semantically search
      query = []
      for message in self.messages[-2:]:
        message_for_semantic_search = {"role": message["role"]}
        if "content" in message:
          message_for_semantic_search["content"] = message["content"]
        if "function_call" in message and "parsed_arguments" in message["function_call"]:
          message_for_semantic_search["function_call"] = message["function_call"]["parsed_arguments"]
        query.append(message_for_semantic_search)
              
      # Use them to query Open Procedures
      url = "https://open-procedures.replit.app/search/"
      
      try:
        relevant_procedures = requests.get(url, data=json.dumps(query)).json()["procedures"]
        info += "\n\n# Recommended Procedures\n" + "\n---\n".join(relevant_procedures) + "\nIn your plan, include steps and, if present, **EXACT CODE SNIPPETS** (especially for depracation notices, **WRITE THEM INTO YOUR PLAN -- underneath each numbered step** as they will VANISH once you execute your first line of code, so WRITE THEM DOWN NOW if you need them) from the above procedures if they are relevant to the task. Again, include **VERBATIM CODE SNIPPETS** from the procedures above if they are relevent to the task **directly in your plan.**"
      except:
        # For someone, this failed for a super secure SSL reason.
        # Since it's not stricly necessary, let's worry about that another day. Should probably log this somehow though.
        pass

    elif self.local:

      # Tell Code-Llama how to run code.
      info += "\n\nTo run code, write a fenced code block (i.e ```python or ```shell) in markdown. When you close it with ```, it will be run. You'll then be given its output."
      # We make references in system_message.txt to the "function" it can call, "run_code".

    return info

  def reset(self):
    self.messages = []
    self.code_interpreters = {}

  def load(self, messages):
    self.messages = messages

  def chat(self, message=None, return_messages=False):

    # Connect to an LLM (an large language model)
    if not self.local:
      # gpt-4
      self.verify_api_key()

    # ^ verify_api_key may set self.local to True, so we run this as an 'if', not 'elif':
    if self.local:
      
      # Code-Llama
      if self.llama_instance == None:
        
        # Find or install Code-Llama
        try:
          self.llama_instance = get_hf_llm(self.model, self.debug_mode)
          if self.llama_instance == None:
            # They cancelled.
            return
        except:
          traceback.print_exc()
          # If it didn't work, apologize and switch to GPT-4
          
          print(Markdown("".join([
            f"> Failed to install `{self.model}`.",
            f"\n\n**Common Fix:** Press CTRL-C to exit Open Interpreter, then run the following code:\n\n```shell\npip install --upgrade llama-cpp-python\n```",
            f"\n\n**If you've tried that and you're still getting this error, we have likely not built the proper `{self.model}` support for your system.**",
            "\n\n*( Running language models locally is a difficult task!* If you have insight into the best way to implement this across platforms/architectures, please join the Open Interpreter community Discord and consider contributing the project's development. )",
            "\n\nPress enter to switch to `GPT-4` (recommended)."
          ])))
          input()

          # Switch to GPT-4
          self.local = False
          self.model = "gpt-4"
          self.verify_api_key()

    # Display welcome message
    welcome_message = ""
    
    if self.debug_mode:
      welcome_message += "> Entered debug mode"

      

    # If self.local, we actually don't use self.model
    # (self.auto_run is like advanced usage, we display no messages)
    if not self.local and not self.auto_run:
<<<<<<< HEAD
      if self.use_azure:
        notice_model = f"Azure({self.azure_deployment_name})"
      else:
        notice_model = f"{self.model.upper()}"
      welcome_message += f"\n> Model set to `{notice_model}`\n\n**Tip:** To run locally, use `interpreter --local`"
      
      
=======
      welcome_message += f"\n> Model set to `{self.model.upper()}`"
    
>>>>>>> 16c6a601
    if self.local:
      welcome_message += f"\n> Model set to `{self.model}`"
    
    # If not auto_run, tell the user we'll ask permission to run code
    # We also tell them here how to exit Open Interpreter
    if not self.auto_run:
      welcome_message += "\n\n" + confirm_mode_message

    welcome_message = welcome_message.strip()
      
    # Print welcome message with newlines on either side (aesthetic choice)
    # unless we're starting with a blockquote (aesthetic choice)
    if welcome_message != "":
      if welcome_message.startswith(">"):
        print(Markdown(welcome_message), '')
      else:
        print('', Markdown(welcome_message), '')

    # Check if `message` was passed in by user
    if message:
      # If it was, we respond non-interactivley
      self.messages.append({"role": "user", "content": message})
      self.respond()
      
    else:
      # If it wasn't, we start an interactive chat
      while True:
        try:
          user_input = input("> ").strip()
        except EOFError:
          break
        except KeyboardInterrupt:
          print()  # Aesthetic choice
          break
  
        # Use `readline` to let users up-arrow to previous user messages,
        # which is a common behavior in terminals.
        readline.add_history(user_input)
  
        # Add the user message to self.messages
        self.messages.append({"role": "user", "content": user_input})

        # Let the user turn on debug mode mid-chat
        if user_input == "%debug":
            print('', Markdown("> Entered debug mode"), '')
            print(self.messages)
            self.debug_mode = True
            continue
  
        # Respond, but gracefully handle CTRL-C / KeyboardInterrupt
        try:
          self.respond()
        except KeyboardInterrupt:
          pass
        finally:
          # Always end the active block. Multiple Live displays = issues
          self.end_active_block()

    if return_messages:
        return self.messages

  def verify_api_key(self):
    """
    Makes sure we have an AZURE_API_KEY or OPENAI_API_KEY.
    """
    if self.use_azure:
      all_env_available = (
        ('AZURE_API_KEY' in os.environ or 'OPENAI_API_KEY' in os.environ) and
        'AZURE_API_BASE' in os.environ and
        'AZURE_API_VERSION' in os.environ and
        'AZURE_DEPLOYMENT_NAME' in os.environ)
      if all_env_available:
        self.api_key = os.environ.get('AZURE_API_KEY') or os.environ['OPENAI_API_KEY']
        self.azure_api_base = os.environ['AZURE_API_BASE']
        self.azure_api_version = os.environ['AZURE_API_VERSION']
        self.azure_deployment_name = os.environ['AZURE_DEPLOYMENT_NAME']
        self.azure_api_type = os.environ.get('AZURE_API_TYPE', 'azure')
      else:
        # This is probably their first time here!
        print('', Markdown("**Welcome to Open Interpreter.**"), '')
        time.sleep(1)

        print(Rule(style="white"))

        print(Markdown(missing_azure_info_message), '', Rule(style="white"), '')
        response = input("Azure OpenAI API key: ")

        if response == "":
          # User pressed `enter`, requesting Code-Llama

          print(Markdown(
            "> Switching to `Code-Llama`...\n\n**Tip:** Run `interpreter --local` to automatically use `Code-Llama`."),
                '')
          time.sleep(2)
          print(Rule(style="white"))



          # Temporarily, for backwards (behavioral) compatability, we've moved this part of llama_2.py here.
          # AND BELOW.
          # This way, when folks hit interpreter --local, they get the same experience as before.
          import inquirer
          
          print('', Markdown("**Open Interpreter** will use `Code Llama` for local execution. Use your arrow keys to set up the model."), '')
              
          models = {
              '7B': 'TheBloke/CodeLlama-7B-Instruct-GGUF',
              '13B': 'TheBloke/CodeLlama-13B-Instruct-GGUF',
              '34B': 'TheBloke/CodeLlama-34B-Instruct-GGUF'
          }
          
          parameter_choices = list(models.keys())
          questions = [inquirer.List('param', message="Parameter count (smaller is faster, larger is more capable)", choices=parameter_choices)]
          answers = inquirer.prompt(questions)
          chosen_param = answers['param']

          # THIS is more in line with the future. You just say the model you want by name:
          self.model = models[chosen_param]
          self.local = True




          return

        else:
          self.api_key = response
          self.azure_api_base = input("Azure OpenAI API base: ")
          self.azure_deployment_name = input("Azure OpenAI deployment name of GPT: ")
          self.azure_api_version = input("Azure OpenAI API version: ")
          print('', Markdown(
            "**Tip:** To save this key for later, run `export AZURE_API_KEY=your_api_key AZURE_API_BASE=your_api_base AZURE_API_VERSION=your_api_version AZURE_DEPLOYMENT_NAME=your_gpt_deployment_name` on Mac/Linux or `setx AZURE_API_KEY your_api_key AZURE_API_BASE your_api_base AZURE_API_VERSION your_api_version AZURE_DEPLOYMENT_NAME your_gpt_deployment_name` on Windows."),
                '')
          time.sleep(2)
          print(Rule(style="white"))

      litellm.api_type = self.azure_api_type
      litellm.api_base = self.azure_api_base
      litellm.api_version = self.azure_api_version
      litellm.api_key = self.api_key
    else:
      if self.api_key == None:
        if 'OPENAI_API_KEY' in os.environ:
          self.api_key = os.environ['OPENAI_API_KEY']
        else:
          # This is probably their first time here!
          print('', Markdown("**Welcome to Open Interpreter.**"), '')
          time.sleep(1)

          print(Rule(style="white"))

          print(Markdown(missing_api_key_message), '', Rule(style="white"), '')
          response = input("OpenAI API key: ")

          if response == "":
              # User pressed `enter`, requesting Code-Llama

              print(Markdown(
                "> Switching to `Code-Llama`...\n\n**Tip:** Run `interpreter --local` to automatically use `Code-Llama`."),
                    '')
              time.sleep(2)
              print(Rule(style="white"))



              # Temporarily, for backwards (behavioral) compatability, we've moved this part of llama_2.py here.
              # AND ABOVE.
              # This way, when folks hit interpreter --local, they get the same experience as before.
              import inquirer
              
              print('', Markdown("**Open Interpreter** will use `Code Llama` for local execution. Use your arrow keys to set up the model."), '')
                  
              models = {
                  '7B': 'TheBloke/CodeLlama-7B-Instruct-GGUF',
                  '13B': 'TheBloke/CodeLlama-13B-Instruct-GGUF',
                  '34B': 'TheBloke/CodeLlama-34B-Instruct-GGUF'
              }
              
              parameter_choices = list(models.keys())
              questions = [inquirer.List('param', message="Parameter count (smaller is faster, larger is more capable)", choices=parameter_choices)]
              answers = inquirer.prompt(questions)
              chosen_param = answers['param']

              # THIS is more in line with the future. You just say the model you want by name:
              self.model = models[chosen_param]
              self.local = True




              return

          else:
              self.api_key = response
              print('', Markdown("**Tip:** To save this key for later, run `export OPENAI_API_KEY=your_api_key` on Mac/Linux or `setx OPENAI_API_KEY your_api_key` on Windows."), '')
              time.sleep(2)
              print(Rule(style="white"))

      litellm.api_key = self.api_key
      if self.api_base:
        litellm.api_base = self.api_base

  def end_active_block(self):
    if self.active_block:
      self.active_block.end()
      self.active_block = None

  def respond(self):
    # Add relevant info to system_message
    # (e.g. current working directory, username, os, etc.)
    info = self.get_info_for_system_message()

    # This is hacky, as we should have a different (minified) prompt for CodeLLama,
    # but for now, to make the prompt shorter and remove "run_code" references, just get the first 2 lines:
    if self.local:
      self.system_message = "\n".join(self.system_message.split("\n")[:2])
      self.system_message += "\nOnly do what the user asks you to do, then ask what they'd like to do next."
    
    system_message = self.system_message + "\n\n" + info

    if self.local:
      messages = tt.trim(self.messages, max_tokens=1000, system_message=system_message)
    else:
      messages = tt.trim(self.messages, self.model, system_message=system_message)
    
    if self.debug_mode:
      print("\n", "Sending `messages` to LLM:", "\n")
      print(messages)
      print()

    # Make LLM call
    if not self.local:
      # GPT
      
      for _ in range(3):  # 3 retries
        try:
          
            if self.use_azure:
              response = litellm.completion(
                  f"azure/{self.azure_deployment_name}",
                  messages=messages,
                  functions=[function_schema],
                  temperature=self.temperature,
                  stream=True,
                  )
            else:
              if self.api_base:
                # The user set the api_base. litellm needs this to be "custom/{model}"
                response = litellm.completion(
                  api_base=self.api_base,
                  model = "custom/" + self.model,
                  messages=messages,
                  functions=[function_schema],
                  stream=True,
                  temperature=self.temperature,
                )
              else:
                # Normal OpenAI call
                response = litellm.completion(
                  model=self.model,
                  messages=messages,
                  functions=[function_schema],
                  stream=True,
                  temperature=self.temperature,
                )
              
            break
        except:
            if self.debug_mode:
              traceback.print_exc()
            time.sleep(3)
      else:
        traceback.print_exc()
        raise Exception("")
            
    elif self.local:
      # Code-Llama
      
      
          
      # Convert messages to prompt
      # (This only works if the first message is the only system message)

      def messages_to_prompt(messages):

        
        for message in messages:
          # Happens if it immediatly writes code
          if "role" not in message:
            message["role"] = "assistant"


        # Falcon prompt template
        if "falcon" in self.model.lower():
          
          formatted_messages = ""
          for message in messages:
            formatted_messages += f"{message['role'].capitalize()}: {message['content']}\n"
          formatted_messages = formatted_messages.strip()

        else:
          # Llama prompt template
          
          # Extracting the system prompt and initializing the formatted string with it.
          system_prompt = messages[0]['content']
          formatted_messages = f"<s>[INST] <<SYS>>\n{system_prompt}\n<</SYS>>\n"
          
          # Loop starting from the first user message
          for index, item in enumerate(messages[1:]):
              role = item['role']
              content = item['content']
              
              if role == 'user':
                  formatted_messages += f"{content} [/INST] "
              elif role == 'function':
                  formatted_messages += f"Output: {content} [/INST] "
              elif role == 'assistant':
                  formatted_messages += f"{content} </s><s>[INST] "
      
          # Remove the trailing '<s>[INST] ' from the final output
          if formatted_messages.endswith("<s>[INST] "):
              formatted_messages = formatted_messages[:-10]
        
        return formatted_messages

      prompt = messages_to_prompt(messages)
      # Lmao i can't believe this works (it does need this btw)
      if messages[-1]["role"] != "function":
        prompt += "Let's explore this. By the way, I can run code on your machine by writing the code in a markdown code block. This works for shell, javascript, python, and applescript. I'm going to try to do this for your task. Anyway, "
      elif messages[-1]["role"] == "function" and messages[-1]["content"] != "No output":
        prompt += "Given the output of the code I just ran, "
      elif messages[-1]["role"] == "function" and messages[-1]["content"] == "No output":
        prompt += "Given the fact that the code I just ran produced no output, "
        

      if self.debug_mode:
        # we have to use builtins bizarrely! because rich.print interprets "[INST]" as something meaningful
        import builtins
        builtins.print("TEXT PROMPT SEND TO LLM:\n", prompt)

      # Run Code-Llama
            
      response = self.llama_instance(
        prompt,
        stream=True,
        temperature=self.temperature,
        stop=["</s>"],
        max_tokens=750 # context window is set to 1800, messages are trimmed to 1000... 700 seems nice
      )

    # Initialize message, function call trackers, and active block
    self.messages.append({})
    in_function_call = False
    llama_function_call_finished = False
    self.active_block = None

    for chunk in response:
      if self.use_azure and ('choices' not in chunk or len(chunk['choices']) == 0):
        # Azure OpenAI Service may return empty chunk
        continue

      if self.local:
        if "content" not in messages[-1]:
          # This is the first chunk. We'll need to capitalize it, because our prompt ends in a ", "
          chunk["choices"][0]["text"] = chunk["choices"][0]["text"].capitalize()
          # We'll also need to add "role: assistant", CodeLlama will not generate this
          messages[-1]["role"] = "assistant"
        delta = {"content": chunk["choices"][0]["text"]}
      else:
        delta = chunk["choices"][0]["delta"]

      # Accumulate deltas into the last message in messages
      self.messages[-1] = merge_deltas(self.messages[-1], delta)

      # Check if we're in a function call
      if not self.local:
        condition = "function_call" in self.messages[-1]
      elif self.local:
        # Since Code-Llama can't call functions, we just check if we're in a code block.
        # This simply returns true if the number of "```" in the message is odd.
        if "content" in self.messages[-1]:
          condition = self.messages[-1]["content"].count("```") % 2 == 1
        else:
          # If it hasn't made "content" yet, we're certainly not in a function call.
          condition = False

      if condition:
        # We are in a function call.

        # Check if we just entered a function call
        if in_function_call == False:

          # If so, end the last block,
          self.end_active_block()

          # Print newline if it was just a code block or user message
          # (this just looks nice)
          last_role = self.messages[-2]["role"]
          if last_role == "user" or last_role == "function":
            print()

          # then create a new code block
          self.active_block = CodeBlock()

        # Remember we're in a function_call
        in_function_call = True

        # Now let's parse the function's arguments:

        if not self.local:
          # gpt-4
          # Parse arguments and save to parsed_arguments, under function_call
          if "arguments" in self.messages[-1]["function_call"]:
            arguments = self.messages[-1]["function_call"]["arguments"]
            new_parsed_arguments = parse_partial_json(arguments)
            if new_parsed_arguments:
              # Only overwrite what we have if it's not None (which means it failed to parse)
              self.messages[-1]["function_call"][
                "parsed_arguments"] = new_parsed_arguments

        elif self.local:
          # Code-Llama
          # Parse current code block and save to parsed_arguments, under function_call
          if "content" in self.messages[-1]:

            content = self.messages[-1]["content"]

            if "```" in content:
              # Split by "```" to get the last open code block
              blocks = content.split("```")
  
              current_code_block = blocks[-1]
          
              lines = current_code_block.split("\n")
  
              if content.strip() == "```": # Hasn't outputted a language yet
                language = None
              else:
                if lines[0] != "":
                  language = lines[0].strip()
                else:
                  language = "python"
                  # In anticipation of its dumbassery let's check if "pip" is in there
                  if len(lines) > 1:
                    if lines[1].startswith("pip"):
                      language = "shell"
          
              # Join all lines except for the language line
              code = '\n'.join(lines[1:]).strip("` \n")
          
              arguments = {"code": code}
              if language: # We only add this if we have it-- the second we have it, an interpreter gets fired up (I think? maybe I'm wrong)
                if language == "bash":
                  language = "shell"
                arguments["language"] = language

            # Code-Llama won't make a "function_call" property for us to store this under, so:
            if "function_call" not in self.messages[-1]:
              self.messages[-1]["function_call"] = {}
              
            self.messages[-1]["function_call"]["parsed_arguments"] = arguments            

      else:
        # We are not in a function call.

        # Check if we just left a function call
        if in_function_call == True:

          if self.local:
            # This is the same as when gpt-4 gives finish_reason as function_call.
            # We have just finished a code block, so now we should run it.
            llama_function_call_finished = True

        # Remember we're not in a function_call
        in_function_call = False

        # If there's no active block,
        if self.active_block == None:

          # Create a message block
          self.active_block = MessageBlock()

      # Update active_block
      self.active_block.update_from_message(self.messages[-1])

      # Check if we're finished
      if chunk["choices"][0]["finish_reason"] or llama_function_call_finished:
        if chunk["choices"][
            0]["finish_reason"] == "function_call" or llama_function_call_finished:
          # Time to call the function!
          # (Because this is Open Interpreter, we only have one function.)

          if self.debug_mode:
            print("Running function:")
            print(self.messages[-1])
            print("---")

          # Ask for user confirmation to run code
          if self.auto_run == False:

            # End the active block so you can run input() below it
            # Save language and code so we can create a new block in a moment
            self.active_block.end()
            language = self.active_block.language
            code = self.active_block.code

            # Prompt user
            response = input("  Would you like to run this code? (y/n)\n\n  ")
            print("")  # <- Aesthetic choice

            if response.strip().lower() == "y":
              # Create a new, identical block where the code will actually be run
              self.active_block = CodeBlock()
              self.active_block.language = language
              self.active_block.code = code

            else:
              # User declined to run code.
              self.active_block.end()
              self.messages.append({
                "role":
                "function",
                "name":
                "run_code",
                "content":
                "User decided not to run this code."
              })
              return

          # If we couldn't parse its arguments, we need to try again.
          if not self.local and "parsed_arguments" not in self.messages[-1]["function_call"]:

            # After collecting some data via the below instruction to users,
            # This is the most common failure pattern: https://github.com/KillianLucas/open-interpreter/issues/41
            
            # print("> Function call could not be parsed.\n\nPlease open an issue on Github (openinterpreter.com, click Github) and paste the following:")
            # print("\n", self.messages[-1]["function_call"], "\n")
            # time.sleep(2)
            # print("Informing the language model and continuing...")

            # Since it can't really be fixed without something complex,
            # let's just berate the LLM then go around again.
            
            self.messages.append({
              "role": "function",
              "name": "run_code",
              "content": """Your function call could not be parsed. Please use ONLY the `run_code` function, which takes two parameters: `code` and `language`. Your response should be formatted as a JSON."""
            })

            self.respond()
            return

          # Create or retrieve a Code Interpreter for this language
          language = self.messages[-1]["function_call"]["parsed_arguments"][
            "language"]
          if language not in self.code_interpreters:
            self.code_interpreters[language] = CodeInterpreter(language, self.debug_mode)
          code_interpreter = self.code_interpreters[language]

          # Let this Code Interpreter control the active_block
          code_interpreter.active_block = self.active_block
          code_interpreter.run()

          # End the active_block
          self.active_block.end()

          # Append the output to messages
          # Explicitly tell it if there was no output (sometimes "" = hallucinates output)
          self.messages.append({
            "role": "function",
            "name": "run_code",
            "content": self.active_block.output if self.active_block.output else "No output"
          })

          # Go around again
          self.respond()

        if chunk["choices"][0]["finish_reason"] != "function_call":
          # Done!

          # Code Llama likes to output "###" at the end of every message for some reason
          if self.local and "content" in self.messages[-1]:
            self.messages[-1]["content"] = self.messages[-1]["content"].strip().rstrip("#")
            self.active_block.update_from_message(self.messages[-1])
            time.sleep(0.1)
            
          self.active_block.end()
          return<|MERGE_RESOLUTION|>--- conflicted
+++ resolved
@@ -231,18 +231,13 @@
     # If self.local, we actually don't use self.model
     # (self.auto_run is like advanced usage, we display no messages)
     if not self.local and not self.auto_run:
-<<<<<<< HEAD
+
       if self.use_azure:
         notice_model = f"Azure({self.azure_deployment_name})"
       else:
         notice_model = f"{self.model.upper()}"
       welcome_message += f"\n> Model set to `{notice_model}`\n\n**Tip:** To run locally, use `interpreter --local`"
       
-      
-=======
-      welcome_message += f"\n> Model set to `{self.model.upper()}`"
-    
->>>>>>> 16c6a601
     if self.local:
       welcome_message += f"\n> Model set to `{self.model}`"
     
